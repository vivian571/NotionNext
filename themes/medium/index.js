import Comment from '@/components/Comment'
import Live2D from '@/components/Live2D'
import replaceSearchResult from '@/components/Mark'
import NotionPage from '@/components/NotionPage'
import ShareBar from '@/components/ShareBar'
import Tabs from '@/components/Tabs'
import { siteConfig } from '@/lib/config'
import { useGlobal } from '@/lib/global'
import { isBrowser } from '@/lib/utils'
import { Transition } from '@headlessui/react'
import Link from 'next/link'
import { useRouter } from 'next/router'
import { createContext, useContext, useEffect, useState } from 'react'
import Announcement from './components/Announcement'
import ArticleAround from './components/ArticleAround'
import ArticleInfo from './components/ArticleInfo'
import { ArticleLock } from './components/ArticleLock'
import BlogArchiveItem from './components/BlogArchiveItem'
import BlogPostBar from './components/BlogPostBar'
import BlogPostListPage from './components/BlogPostListPage'
import BlogPostListScroll from './components/BlogPostListScroll'
import BottomMenuBar from './components/BottomMenuBar'
import Catalog from './components/Catalog'
import CategoryGroup from './components/CategoryGroup'
import CategoryItem from './components/CategoryItem'
import Footer from './components/Footer'
import InfoCard from './components/InfoCard'
import JumpToTopButton from './components/JumpToTopButton'
import RevolverMaps from './components/RevolverMaps'
import SearchInput from './components/SearchInput'
import TagGroups from './components/TagGroups'
import TagItemMini from './components/TagItemMini'
import TocDrawer from './components/TocDrawer'
import TopNavBar from './components/TopNavBar'
import CONFIG from './config'
import { Style } from './style'

// 主题全局状态
const ThemeGlobalMedium = createContext()
export const useMediumGlobal = () => useContext(ThemeGlobalMedium)

/**
 * 基础布局
 * 采用左右两侧布局，移动端使用顶部导航栏
 * @returns {JSX.Element}
 * @constructor
 */
const LayoutBase = props => {
  const { children, showInfoCard = true, post, notice } = props
  const { locale } = useGlobal()
  const router = useRouter()
  const [tocVisible, changeTocVisible] = useState(false)
  const { onLoading, fullWidth } = useGlobal()
  const [slotRight, setSlotRight] = useState(null)

  useEffect(() => {
    if (post?.toc?.length > 0) {
      setSlotRight(
        <div key={locale.COMMON.TABLE_OF_CONTENTS}>
          <Catalog toc={post?.toc} />
        </div>
      )
    } else {
      setSlotRight(null)
    }
  }, [post])

  const slotTop = <BlogPostBar {...props} />

  return (
    <ThemeGlobalMedium.Provider value={{ tocVisible, changeTocVisible }}>
      {/* CSS样式 */}
      <Style />

      <div
        id='theme-medium'
        className={`${siteConfig('FONT_STYLE')} bg-white dark:bg-hexo-black-gray w-full h-full min-h-screen justify-center dark:text-gray-300 scroll-smooth`}>
        <main
          id='wrapper'
          className={
            (JSON.parse(siteConfig('LAYOUT_SIDEBAR_REVERSE'))
              ? 'flex-row-reverse'
              : '') + 'relative flex justify-between w-full h-full mx-auto'
          }>
          {/* 桌面端左侧菜单 */}
          {/* <LeftMenuBar/> */}

          {/* 主区 */}
          <div id='container-wrapper' className='w-full relative z-10'>
            {/* 顶部导航栏 */}
            <TopNavBar {...props} />

            <div
              id='container-inner'
              className={`px-7 ${fullWidth ? '' : 'max-w-5xl'} justify-center mx-auto min-h-screen`}>
              <Transition
                show={!onLoading}
                appear={true}
                enter='transition ease-in-out duration-700 transform order-first'
                enterFrom='opacity-0 translate-y-16'
                enterTo='opacity-100'
                leave='transition ease-in-out duration-300 transform'
                leaveFrom='opacity-100'
                leaveTo='opacity-0 -translate-y-16'
                unmount={false}>
                {slotTop}
                {children}
              </Transition>

              <JumpToTopButton />
            </div>

            {/* 底部 */}
            <Footer title={siteConfig('TITLE')} />
          </div>

          {/* 桌面端右侧 */}
          {fullWidth ? null : (
            <div
              className={`hidden xl:block border-l dark:border-transparent w-80 flex-shrink-0 relative z-10 ${siteConfig('MEDIUM_RIGHT_PANEL_DARK', null, CONFIG) ? 'bg-hexo-black-gray dark' : ''}`}>
              <div className='py-14 px-6 sticky top-0'>
                <Tabs>
                  {slotRight}
                  <div key={locale.NAV.ABOUT}>
                    {router.pathname !== '/search' && (
                      <SearchInput className='mt-6  mb-12' />
                    )}
                    {showInfoCard && <InfoCard {...props} />}
                    {siteConfig('MEDIUM_WIDGET_REVOLVER_MAPS', null, CONFIG) ===
                      'true' && <RevolverMaps />}
                  </div>
                </Tabs>
                <Announcement post={notice} />
                <Live2D />
              </div>
            </div>
          )}
        </main>

        {/* 移动端底部导航栏 */}
        <BottomMenuBar {...props} className='block md:hidden' />
      </div>
    </ThemeGlobalMedium.Provider>
  )
}

/**
 * 首页
 * 首页就是一个博客列表
 * @param {*} props
 * @returns
 */
const LayoutIndex = props => {
  return <LayoutPostList {...props} />
}

/**
 * 博客列表
 * @returns
 */
const LayoutPostList = props => {
  return (
    <>
      {siteConfig('POST_LIST_STYLE') === 'page' ? (
        <BlogPostListPage {...props} />
      ) : (
        <BlogPostListScroll {...props} />
      )}
    </>
  )
}

/**
 * 文章详情
 * @param {*} props
 * @returns
 */
const LayoutSlug = props => {
  const { post, prev, next, lock, validPassword } = props
  const { locale } = useGlobal()
  const slotRight = post?.toc && post?.toc?.length >= 3 && (
    <div key={locale.COMMON.TABLE_OF_CONTENTS}>
      <Catalog toc={post?.toc} />
    </div>
  )

  const router = useRouter()
  const waiting404 = siteConfig('POST_WAITING_TIME_FOR_404') * 1000
  useEffect(() => {
    // 404
    if (!post) {
      setTimeout(
        () => {
          if (isBrowser) {
            const article = document.querySelector(
              '#article-wrapper #notion-article'
            )
            if (!article) {
              router.push('/404').then(() => {
                console.warn('找不到页面', router.asPath)
              })
            }
          }
        },
        waiting404
      )
    }
  }, [post])

  return (
    <div>
      {/* 文章锁 */}
      {lock && <ArticleLock validPassword={validPassword} />}

      {!lock && post && (
        <div>
          {/* 文章信息 */}
          <ArticleInfo {...props} />

          {/* Notion文章主体 */}
          <article id='article-wrapper' className='px-1 max-w-4xl'>
            {post && <NotionPage post={post} />}
          </article>

          {/* 文章底部区域  */}
          <section>
            {/* 分享 */}
            <ShareBar post={post} />
            {/* 文章分类和标签信息 */}
            <div className='flex justify-between'>
              {siteConfig('MEDIUM_POST_DETAIL_CATEGORY', null, CONFIG) &&
                post?.category && <CategoryItem category={post?.category} />}
              <div>
                {siteConfig('MEDIUM_POST_DETAIL_TAG', null, CONFIG) &&
                  post?.tagItems?.map(tag => (
                    <TagItemMini key={tag.name} tag={tag} />
                  ))}
              </div>
            </div>
            {/* 上一篇下一篇文章 */}
            {post?.type === 'Post' && <ArticleAround prev={prev} next={next} />}
            {/* 评论区 */}
            <Comment frontMatter={post} />
          </section>

          {/* 移动端目录 */}
          <TocDrawer {...props} />
        </div>
      )}
    </div>
  )
}

/**
 * 搜索
 * @param {*} props
 * @returns
 */
const LayoutSearch = props => {
  const { locale } = useGlobal()
  const { keyword } = props
  const router = useRouter()
  const currentSearch = keyword || router?.query?.s

  useEffect(() => {
    if (isBrowser) {
      replaceSearchResult({
        doms: document.getElementById('posts-wrapper'),
        search: keyword,
        target: {
          element: 'span',
          className: 'text-red-500 border-b border-dashed'
        }
      })
    }
  }, [])

  return (
    <>
      {/* 搜索导航栏 */}
      <div className='py-12'>
        <div className='pb-4 w-full'>{locale.NAV.SEARCH}</div>
        <SearchInput currentSearch={currentSearch} {...props} />
        {!currentSearch && (
          <>
            <TagGroups {...props} />
            <CategoryGroup {...props} />
          </>
        )}
      </div>

      {/* 文章列表 */}
      {currentSearch && (
        <div>
          {siteConfig('POST_LIST_STYLE') === 'page' ? (
            <BlogPostListPage {...props} />
          ) : (
            <BlogPostListScroll {...props} />
          )}
        </div>
      )}
    </>
  )
}

/**
 * 归档
 * @param {*} props
 * @returns
 */
const LayoutArchive = props => {
  const { archivePosts } = props
  return (
    <>
      <div className='mb-10 pb-20 md:py-12 py-3  min-h-full'>
        {Object.keys(archivePosts)?.map(archiveTitle => (
          <BlogArchiveItem
            key={archiveTitle}
            archiveTitle={archiveTitle}
            archivePosts={archivePosts}
          />
        ))}
      </div>
    </>
  )
}

/**
 * 404
 * @param {*} props
 * @returns
 */
const Layout404 = props => {
<<<<<<< HEAD
  const router = useRouter()
  useEffect(() => {
    // 延时3秒如果加载失败就返回首页
    setTimeout(() => {
      const article =
        typeof document !== 'undefined' &&
        document.getElementById('notion-article')
      if (!article) {
        router.push('/').then(() => {
          // console.log('找不到页面', router.asPath)
        })
      }
    }, 3000)
  })
  return (
    <>
      <div className='text-black w-full h-screen text-center justify-center content-center items-center flex flex-col'>
        <div className='dark:text-gray-200'>
          <h2 className='inline-block border-r-2 border-gray-600 mr-2 px-3 py-2 align-top'>
            404
          </h2>
          <div className='inline-block text-left h-32 leading-10 items-center'>
            <h2 className='m-0 p-0'>页面未找到</h2>
          </div>
        </div>
=======
  return (
    <>
      <div className='w-full h-96 py-80 flex justify-center items-center'>
        404 Not found.
>>>>>>> 707a686c
      </div>
    </>
  )
}

/**
 * 分类列表
 * @param {*} props
 * @returns
 */
const LayoutCategoryIndex = props => {
  const { categoryOptions } = props
  const { locale } = useGlobal()
  return (
    <>
      <div className='bg-white dark:bg-gray-700 py-10'>
        <div className='dark:text-gray-200 mb-5'>
          <i className='mr-4 fas fa-th' />
          {locale.COMMON.CATEGORY}:
        </div>
        <div id='category-list' className='duration-200 flex flex-wrap'>
          {categoryOptions?.map(category => {
            return (
              <Link
                key={category.name}
                href={`/category/${category.name}`}
                passHref
                legacyBehavior>
                <div
                  className={
                    'hover:text-black dark:hover:text-white dark:text-gray-300 dark:hover:bg-gray-600 px-5 cursor-pointer py-2 hover:bg-gray-100'
                  }>
                  <i className='mr-4 fas fa-folder' />
                  {category.name}({category.count})
                </div>
              </Link>
            )
          })}
        </div>
      </div>
    </>
  )
}

/**
 * 标签列表
 * @param {*} props
 * @returns
 */
const LayoutTagIndex = props => {
  const { tagOptions } = props
  const { locale } = useGlobal()
  return (
    <>
      <div className='bg-white dark:bg-gray-700 py-10'>
        <div className='dark:text-gray-200 mb-5'>
          <i className='mr-4 fas fa-tag' />
          {locale.COMMON.TAGS}:
        </div>
        <div id='tags-list' className='duration-200 flex flex-wrap'>
          {tagOptions?.map(tag => {
            return (
              <div key={tag.name} className='p-2'>
                <TagItemMini key={tag.name} tag={tag} />
              </div>
            )
          })}
        </div>
      </div>
    </>
  )
}

export {
  Layout404,
  LayoutArchive,
  LayoutBase,
  LayoutCategoryIndex,
  LayoutIndex,
  LayoutPostList,
  LayoutSearch,
  LayoutSlug,
  LayoutTagIndex,
  CONFIG as THEME_CONFIG
}<|MERGE_RESOLUTION|>--- conflicted
+++ resolved
@@ -331,7 +331,6 @@
  * @returns
  */
 const Layout404 = props => {
-<<<<<<< HEAD
   const router = useRouter()
   useEffect(() => {
     // 延时3秒如果加载失败就返回首页
@@ -357,12 +356,6 @@
             <h2 className='m-0 p-0'>页面未找到</h2>
           </div>
         </div>
-=======
-  return (
-    <>
-      <div className='w-full h-96 py-80 flex justify-center items-center'>
-        404 Not found.
->>>>>>> 707a686c
       </div>
     </>
   )
