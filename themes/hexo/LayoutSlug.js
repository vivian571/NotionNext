import { useRef } from 'react'
import { ArticleLock } from './components/ArticleLock'
import HeaderArticle from './components/HeaderArticle'
import JumpToCommentButton from './components/JumpToCommentButton'
import TocDrawer from './components/TocDrawer'
import TocDrawerButton from './components/TocDrawerButton'
import LayoutBase from './LayoutBase'
import Comment from '@/components/Comment'
import NotionPage from '@/components/NotionPage'
import ArticleAdjacent from './components/ArticleAdjacent'
import ArticleCopyright from './components/ArticleCopyright'
import ArticleRecommend from './components/ArticleRecommend'
import { isBrowser } from '@/lib/utils'

export const LayoutSlug = props => {
  const { post, lock, validPassword } = props
  const drawerRight = useRef(null)

  if (!post) {
    return <LayoutBase
      headerSlot={<HeaderArticle {...props} />}
      {...props}
      showCategory={false}
      showTag={false}
    ></LayoutBase>
  }

  const targetRef = isBrowser() ? document.getElementById('container') : null

  const floatSlot = <>
    {post?.toc?.length > 1 && <div className="block lg:hidden">
      <TocDrawerButton
        onClick={() => {
          drawerRight?.current?.handleSwitchVisible()
        }}
      />
    </div>}
    <JumpToCommentButton />
  </>

  return (
    <LayoutBase
      headerSlot={<HeaderArticle {...props} />}
      {...props}
      showCategory={false}
      showTag={false}
      floatSlot={floatSlot}
    >
<<<<<<< HEAD
      <div className="w-full lg:hover:shadow lg:border lg:rounded-xl lg:px-2 lg:py-4 bg-white dark:bg-hexo-black-gray dark:border-black">
=======
      <div className="w-full lg:shadow-sm lg:hover:shadow lg:border lg:rounded-xl lg:px-2 lg:py-4 bg-white dark:bg-hexo-black-gray dark:border-black article">
>>>>>>> 32d0a5b7
        {lock && <ArticleLock validPassword={validPassword} />}

        {!lock && <div id="container" className="overflow-x-auto flex-grow mx-auto md:w-full md:px-5 ">

          <article itemScope itemType="https://schema.org/Movie" className="subpixel-antialiased overflow-y-hidden" >
            {/* Notion文章主体 */}
            <section id='notion-article' className='px-5 justify-center mx-auto max-w-2xl lg:max-w-full'>
              {post && <NotionPage post={post} />}
            </section>

            <section className="px-1 py-2 my-1 text-sm font-light overflow-auto text-gray-600  dark:text-gray-400">
              {/* 文章内嵌广告 */}
              <ins className="adsbygoogle"
                style={{ display: 'block', textAlign: 'center' }}
                data-adtest="on"
                data-ad-layout="in-article"
                data-ad-format="fluid"
                data-ad-client="ca-pub-2708419466378217"
                data-ad-slot="3806269138" />
            </section>

            {post.type === 'Post' && <ArticleCopyright {...props} /> }
            {post.type === 'Post' && <ArticleRecommend {...props} /> }
            {post.type === 'Post' && <ArticleAdjacent {...props} /> }

          </article>

          <hr className='border-dashed' />

          {/* 评论互动 */}
          <div className="duration-200 overflow-x-auto bg-white dark:bg-hexo-black-gray px-3">
            <Comment frontMatter={post} />
          </div>
        </div>}
      </div>

      <div className='block lg:hidden'>
        <TocDrawer post={post} cRef={drawerRight} targetRef={targetRef} />
      </div>

    </LayoutBase>
  )
}<|MERGE_RESOLUTION|>--- conflicted
+++ resolved
@@ -46,11 +46,7 @@
       showTag={false}
       floatSlot={floatSlot}
     >
-<<<<<<< HEAD
-      <div className="w-full lg:hover:shadow lg:border lg:rounded-xl lg:px-2 lg:py-4 bg-white dark:bg-hexo-black-gray dark:border-black">
-=======
-      <div className="w-full lg:shadow-sm lg:hover:shadow lg:border lg:rounded-xl lg:px-2 lg:py-4 bg-white dark:bg-hexo-black-gray dark:border-black article">
->>>>>>> 32d0a5b7
+      <div className="w-full lg:hover:shadow lg:border lg:rounded-xl lg:px-2 lg:py-4 bg-white dark:bg-hexo-black-gray dark:border-black article">
         {lock && <ArticleLock validPassword={validPassword} />}
 
         {!lock && <div id="container" className="overflow-x-auto flex-grow mx-auto md:w-full md:px-5 ">
