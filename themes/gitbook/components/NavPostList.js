--- conflicted
+++ resolved
@@ -1,7 +1,6 @@
 import NavPostListEmpty from './NavPostListEmpty'
 import { useRouter } from 'next/router'
 import NavPostItem from './NavPostItem'
-import { deepClone } from '@/lib/utils'
 
 /**
  * 博客列表滚动分页
@@ -11,21 +10,12 @@
  * @constructor
  */
 const NavPostList = (props) => {
-<<<<<<< HEAD
-  const { filteredPosts } = props
-
-=======
   const { filteredPostGroups } = props
->>>>>>> 05ccb455
   const router = useRouter()
   let selectedSth = false
 
   // 处理是否选中
-<<<<<<< HEAD
-  filteredPosts?.map((group) => {
-=======
-  filteredPostGroups?.map((group) => {
->>>>>>> 05ccb455
+  filteredPostGroups.map((group) => {
     let groupSelected = false
     for (const post of group?.items) {
       if (router.asPath.split('?')[0] === '/' + post.slug) {
@@ -42,11 +32,7 @@
     filteredPostGroups[0].selected = true
   }
 
-<<<<<<< HEAD
-  if (!filteredPosts || filteredPosts.length === 0) {
-=======
   if (!filteredPostGroups || filteredPostGroups.length === 0) {
->>>>>>> 05ccb455
     return <NavPostListEmpty />
   } else {
     return <div id='posts-wrapper' className='w-full flex-grow'>
