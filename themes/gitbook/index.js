--- conflicted
+++ resolved
@@ -34,11 +34,8 @@
 import dynamic from 'next/dynamic'
 import { siteConfig } from '@/lib/config'
 import NotionIcon from '@/components/NotionIcon'
-<<<<<<< HEAD
 import { LAYOUT_MAPPINGS } from '@/blog.config'
-=======
 import AlgoliaSearchModal from '@/components/AlgoliaSearchModal'
->>>>>>> 6e31eba9
 const WWAds = dynamic(() => import('@/components/WWAds'), { ssr: false })
 
 // 主题全局变量
