--- conflicted
+++ resolved
@@ -1,6 +1,5 @@
 import React from 'react'
 import BLOG from '@/blog.config'
-import Link from 'next/link'
 
 const Footer = ({ title }) => {
   const d = new Date()
@@ -10,11 +9,7 @@
     <footer
       className='dark:bg-gray-900 flex-shrink-0 justify-center text-center m-auto w-full leading-6 text-gray-400 text-sm p-6'
     >
-<<<<<<< HEAD
-      <FontAwesomeIcon icon={faCopyright} /> {`${startYear}${currentYear}`} <span><FontAwesomeIcon icon={faHeart} className='mx-1 animate-pulse'/> <Link href='/about'><a className='underline font-bold text-gray-500 dark:text-gray-300 '>{BLOG.AUTHOR}</a></Link>.
-=======
       <i className='fas fa-copyright' /> {`${startYear}${currentYear}`} <span><i className='mx-1 animate-pulse fas fas-heart'/> <a href={BLOG.LINK} className='underline font-bold text-gray-500 dark:text-gray-300 '>{BLOG.AUTHOR}</a>.
->>>>>>> 50842262
       <br/>
 
       <span>Powered by <a href='https://notion.so' className='underline font-bold text-gray-500 dark:text-gray-300'>Notion</a> & <a href='https://github.com/tangly1024/NotionNext' className='underline font-bold text-gray-500 dark:text-gray-300'>NotionNext</a>.</span></span>
