--- conflicted
+++ resolved
@@ -94,13 +94,11 @@
     config.resolve.alias['@theme-components'] = path.resolve(__dirname, 'themes', THEME)
     return config
   },
-<<<<<<< HEAD
+  experimental: {
+    scrollRestoration: true
+  },
   publicRuntimeConfig: { // 这里的配置既可以服务端获取到，也可以在浏览器端获取到
     NODE_ENV_API: process.env.NODE_ENV_API || 'prod',
     THEMES: themes
-=======
-  experimental: {
-    scrollRestoration: true
->>>>>>> 15df2e9e
   }
 })