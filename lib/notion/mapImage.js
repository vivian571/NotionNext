--- conflicted
+++ resolved
@@ -116,50 +116,4 @@
   return image
 }
 
-<<<<<<< HEAD
-/**
- * 图片映射
- * 1. 如果是 /xx.xx 相对路径格式，则转化为 完整notion域名图片
- * 2. 如果是 bookmark类型的block 图片封面无需处理
- * @param {*} img
- * @param {*} value
- * @returns
- */
-const mapImgUrl = (img, block, type = 'block', from) => {
-  if (!img) {
-    return null
-  }
-  let ret = null
-  // 相对目录，则视为notion的自带图片
-  if (img.startsWith('/')) {
-    ret = BLOG.NOTION_HOST + img
-  } else {
-    ret = img
-  }
-
-  // Notion 图床转换为永久地址
-  const isNotionImg = ret.indexOf('secure.notion-static.com') > 0 || ret.indexOf('prod-files-secure') > 0
-  const isImgBlock = BLOG.IMG_URL_TYPE === 'Notion' || type !== 'block'
-  if (isNotionImg && isImgBlock) {
-    ret = BLOG.NOTION_HOST + '/image/' + encodeURIComponent(ret) + '?table=' + type + '&id=' + block.id
-  }
-
-  // UnSplash 随机图片接口优化
-  if (ret.includes('source.unsplash.com/random')) {
-    // 检查原始URL是否已经包含参数
-    const separator = ret.includes('?') ? '&' : '?'
-    // 拼接唯一识别参数，防止请求的图片被缓存
-    ret = `${ret}${separator}random=${block.id}`
-  }
-
-  // 文章封面
-  if (from === 'pageCoverThumbnail') {
-    ret = compressImage(ret)
-  }
-
-  return ret
-}
-
-=======
->>>>>>> bc93ccc5
 export { mapImgUrl, compressImage }